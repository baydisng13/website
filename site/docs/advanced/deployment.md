---
prev: ./proxy.md
---

# Deployment Checklist

Here is a list of things that you may want to keep in mind when hosting a large bot.

> You may also be interested in our guides for hosting a bot.
> Check out **Resources / Hosting** at the top of the page to see some of the platforms that already have dedicated guides.

## Errors

1. [Install an error handler with `bot.catch` (long polling) or on your web framework (webhooks).](/guide/errors.md)
2. Use `await` on all promises and install **linting**, with rules that enforce this, so that you never forget.

## Message Sending

1. Send files by path or `Buffer` instead of by stream, or at least make sure you [know the pitfalls](./transformers.md#use-cases-of-transformer-functions).
2. Use `bot.on('callback_query:data')` as the fallback handler to [react to all callback queries](/plugins/keyboard.md#responding-to-clicks).
3. Use [the `transformer-throttler` plugin](/plugins/transformer-throttler.md) to avoid hitting rate limits.
4. **Optional.** Consider using [the `auto-retry` plugin](/plugins/auto-retry.md) to automatically handle flood wait errors.

## Scaling

This depends on your deployment type.

### Long Polling

1. [Use grammY runner.](/plugins/runner.md)
2. [Use `sequentialize` with the same session key resolver function as your session middleware.](./scaling.md#concurrency-is-hard)
3. Go through the configuration options of `run` ([API reference](https://doc.deno.land/https/deno.land/x/grammy_runner/mod.ts#run)) and make sure they fit your needs, or even consider composing your own runner out of sources and sinks.
   The main thing to consider is the maximum load you want to apply to your server, i.e. how many updates may be processed at the same time.
4. Consider listening for `SIGINT` and `SIGTERM` events in order to stop your bot gracefully when you want to terminate it (i.e. to switch to a new version).
   This can be done via the handle that the grammY runner gives you.
   (If you ignored point 1. for some reason and you are using built-in long polling, call `bot.stop` instead.)

### Webhooks

1. Make sure you do not perform any long-running operations in your middleware, such as large file transfers.
<<<<<<< HEAD
   [This leads to timeout errors](/guide/deployment-types.html#ending-webhook-requests-in-time) for the webhooks, and duplicate update processing because Telegram re-sends the updates.
   Consider using a third-party task queue instead.
2. Make yourself familiar with the configuration of `webhookCallback` [API refenece](https://doc.deno.land/https/deno.land/x/grammy/mod.ts#webhookCallback).
3. If you are running on a serverless or autoscaling platform, [set the bot information](https://doc.deno.land/https/deno.land/x/grammy/mod.ts#BotConfig) to prevent excessive `getMe` calls.
4. If you adjusted the `getSessionKey` option for your session, [use `sequentialize` with the same session key resolver function as your session middleware.](./scaling.md#concurrency-is-hard)
=======
   This leads to timeout errors for the webhooks, and duplicate update processing as Telegram will re-send non-acknowledged updates.
   Consider using a task queuing system instead.
2. Make yourself familiar with the configuration of `webhookCallback` [API refenece](https://doc.deno.land/https/deno.land/x/grammy/mod.ts#webhookCallback).
3. If you adjusted the `getSessionKey` option for your session, [use `sequentialize` with the same session key resolver function as your session middleware](./scaling.md#concurrency-is-hard).
4. If you are running on a serverless or autoscaling platform, [set the bot information](https://doc.deno.land/https/deno.land/x/grammy/mod.ts#BotConfig) to prevent excessive `getMe` calls.
>>>>>>> 612bb119
5. Consider using [webhook replies](/guide/deployment-types.html#webhook-reply).

## Sessions

1. Consider using `lazySessions` as explained [here](/plugins/session.md#lazy-sessions).
2. Use the `storage` option to set your storage adapter, otherwise all data will be lost when the bot process stops.

## Testing

Write tests for your bot.
This can be done with grammY like so:

1. Mock outgoing API requests using [transformer functions](./transformers.md).
2. Define and send sample update objects to your bot via `bot.handleUpdate` (API reference).
   Consider to take some inspiration from [these update objects](https://core.telegram.org/bots/webhooks#testing-your-bot-with-updates) provided by the Telegram team.

::: tip Contribute a testing framework
While grammY provides the necessary hooks to start writing tests, it would be very helpful to have a testing framework for bots.
This is novel territory, such testing frameworks largely do not exist.
We look forward to your contributions!
:::<|MERGE_RESOLUTION|>--- conflicted
+++ resolved
@@ -38,19 +38,11 @@
 ### Webhooks
 
 1. Make sure you do not perform any long-running operations in your middleware, such as large file transfers.
-<<<<<<< HEAD
-   [This leads to timeout errors](/guide/deployment-types.html#ending-webhook-requests-in-time) for the webhooks, and duplicate update processing because Telegram re-sends the updates.
-   Consider using a third-party task queue instead.
-2. Make yourself familiar with the configuration of `webhookCallback` [API refenece](https://doc.deno.land/https/deno.land/x/grammy/mod.ts#webhookCallback).
-3. If you are running on a serverless or autoscaling platform, [set the bot information](https://doc.deno.land/https/deno.land/x/grammy/mod.ts#BotConfig) to prevent excessive `getMe` calls.
-4. If you adjusted the `getSessionKey` option for your session, [use `sequentialize` with the same session key resolver function as your session middleware.](./scaling.md#concurrency-is-hard)
-=======
-   This leads to timeout errors for the webhooks, and duplicate update processing as Telegram will re-send non-acknowledged updates.
+   [This leads to timeout errors](/guide/deployment-types.html#ending-webhook-requests-in-time) for the webhooks, and duplicate update processing as Telegram will re-send non-acknowledged updates.
    Consider using a task queuing system instead.
 2. Make yourself familiar with the configuration of `webhookCallback` [API refenece](https://doc.deno.land/https/deno.land/x/grammy/mod.ts#webhookCallback).
 3. If you adjusted the `getSessionKey` option for your session, [use `sequentialize` with the same session key resolver function as your session middleware](./scaling.md#concurrency-is-hard).
 4. If you are running on a serverless or autoscaling platform, [set the bot information](https://doc.deno.land/https/deno.land/x/grammy/mod.ts#BotConfig) to prevent excessive `getMe` calls.
->>>>>>> 612bb119
 5. Consider using [webhook replies](/guide/deployment-types.html#webhook-reply).
 
 ## Sessions
